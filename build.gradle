--- conflicted
+++ resolved
@@ -1,10 +1,6 @@
-<<<<<<< HEAD
 plugins {
 	id 'org.ajoberstar.grgit' version '4.0.1'
 }
-=======
-// Copyright 2000-2019 JetBrains s.r.o. Use of this source code is governed by the Apache 2.0 license that can be found in the LICENSE file.
->>>>>>> 4ca282df
 apply plugin: 'java'
 apply plugin: 'maven'
 apply plugin: 'maven-publish'
@@ -40,15 +36,14 @@
 }
 
 dependencies {
-<<<<<<< HEAD
 	if (addJ9Support) {
 		// The Java9 code depends on (can see) the "main" source set
 		java9Implementation files(sourceSets.main.output.classesDirs) { builtBy compileJava }
 	}
 
-	testCompile 'junit:junit:4.+'
+	testCompile 'junit:junit:4.12'
 	testCompile 'org.hamcrest:hamcrest-core:1.3'
-	testCompile 'org.assertj:assertj-core:3.+'
+	testCompile 'org.assertj:assertj-core:3.12.2'
 	testCompile 'com.google.code.gson:gson:2.8.0'
 }
 
@@ -69,10 +64,6 @@
 		targetCompatibility = 9
 		options.compilerArgs.addAll(['--release', '9'])
 	}
-=======
-  testCompile 'junit:junit:4.12'
-  testCompile 'org.assertj:assertj-core:3.12.2'
->>>>>>> 4ca282df
 }
 
 
