--- conflicted
+++ resolved
@@ -1,10 +1,6 @@
 package pkg;
 
-<<<<<<< HEAD
-import java.util.List;
-=======
 import java.util.*;
->>>>>>> 4ca282df
 
 public class TestPrimitives {
   private void testInvalidUnboxing() {
