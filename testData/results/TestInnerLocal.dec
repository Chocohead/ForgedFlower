package pkg;

public class TestInnerLocal {
   public static void testStaticMethod() {
      class Inner {
         final String x;

         public Inner(@Deprecated String x) {
            this.x = x;// 8
         }// 9
      }

      new Inner("test");// 11
      new TestInnerLocal.Inner1Static("test");// 12
      new TestInnerLocal.Inner1Static.Inner2Static("test");// 13
   }// 14

   public void testMethod() {
      class Inner {
         final String x;

         public Inner(@Deprecated String x) {
            this.x = x;// 20
         }// 21
      }

      new Inner("test");// 23
      new TestInnerLocal.Inner1Static("test");// 24
      new TestInnerLocal.Inner1("test");// 25
      new TestInnerLocal.Inner1Static.Inner2Static("test");// 26
   }// 27

   class Inner1 {
      final String x;

      public Inner1(String var2) {
         this.x = var2;// 46
      }// 47
   }

   static class Inner1Static {
      final String x;

      public Inner1Static(@Deprecated String x) {
         this.x = x;// 39
      }// 40

      public static class Inner2Static {
         final String x;

         public Inner2Static(@Deprecated String x) {
            this.x = x;// 45
         }// 46
      }
   }
<<<<<<< HEAD
=======

   class Inner1 {
      final String x;

      public Inner1(@Deprecated String x) {
         this.x = x;// 32
      }// 33
   }
>>>>>>> 4ca282df
}

class 'pkg/TestInnerLocal$1Inner' {
   method '<init> (Ljava/lang/String;)V' {
<<<<<<< HEAD
      4      6
      5      6
      6      6
      7      6
      8      6
      9      7
=======
      6      8
      9      9
>>>>>>> 4ca282df
   }
}

class 'pkg/TestInnerLocal' {
   method 'testStaticMethod ()V' {
<<<<<<< HEAD
      4      10
      5      10
      e      11
      f      11
      18      12
      19      12
      1e      13
   }

   method 'testMethod ()V' {
      5      24
      6      24
      f      25
      10      25
      1a      26
      1b      26
      24      27
      25      27
      2a      28
   }
}

class 'TestInnerLocal$2Inner' {
   method '<init> (LTestInnerLocal;Ljava/lang/String;)V' {
      9      20
      a      20
      b      20
      c      20
      d      20
      e      21
   }
}

class 'TestInnerLocal$Inner1' {
   method '<init> (LTestInnerLocal;Ljava/lang/String;)V' {
      9      34
      a      34
      b      34
      c      34
      d      34
      e      35
   }
}

class 'TestInnerLocal$Inner1Static' {
   method '<init> (Ljava/lang/String;)V' {
      4      42
      5      42
      6      42
      7      42
      8      42
      9      43
   }
}

class 'TestInnerLocal$Inner1Static$Inner2Static' {
   method '<init> (Ljava/lang/String;)V' {
      4      49
      5      49
      6      49
      7      49
      8      49
      9      50
=======
      4      12
      e      13
      18      14
      1e      15
   }

   method 'testMethod ()V' {
      5      26
      f      27
      1a      28
      24      29
      2a      30
   }
}

class 'pkg/TestInnerLocal$2Inner' {
   method '<init> (Lpkg/TestInnerLocal;Ljava/lang/String;)V' {
      b      22
      e      23
   }
}

class 'pkg/TestInnerLocal$Inner1Static' {
   method '<init> (Ljava/lang/String;)V' {
      6      36
      9      37
   }
}

class 'pkg/TestInnerLocal$Inner1Static$Inner2Static' {
   method '<init> (Ljava/lang/String;)V' {
      6      43
      9      44
   }
}

class 'pkg/TestInnerLocal$Inner1' {
   method '<init> (Lpkg/TestInnerLocal;Ljava/lang/String;)V' {
      b      52
      e      53
>>>>>>> 4ca282df
   }
}

Lines mapping:
<<<<<<< HEAD
22 <-> 7
23 <-> 8
25 <-> 11
26 <-> 12
27 <-> 13
28 <-> 14
34 <-> 21
35 <-> 22
37 <-> 25
38 <-> 26
39 <-> 27
40 <-> 28
41 <-> 29
46 <-> 35
47 <-> 36
53 <-> 43
54 <-> 44
59 <-> 50
60 <-> 51
=======
8 <-> 9
9 <-> 10
11 <-> 13
12 <-> 14
13 <-> 15
14 <-> 16
20 <-> 23
21 <-> 24
23 <-> 27
24 <-> 28
25 <-> 29
26 <-> 30
27 <-> 31
32 <-> 53
33 <-> 54
39 <-> 37
40 <-> 38
45 <-> 44
46 <-> 45
>>>>>>> 4ca282df
Not mapped:
7
19
31
38
44<|MERGE_RESOLUTION|>--- conflicted
+++ resolved
@@ -53,8 +53,6 @@
          }// 46
       }
    }
-<<<<<<< HEAD
-=======
 
    class Inner1 {
       final String x;
@@ -63,92 +61,17 @@
          this.x = x;// 32
       }// 33
    }
->>>>>>> 4ca282df
 }
 
 class 'pkg/TestInnerLocal$1Inner' {
    method '<init> (Ljava/lang/String;)V' {
-<<<<<<< HEAD
-      4      6
-      5      6
-      6      6
-      7      6
-      8      6
-      9      7
-=======
       6      8
       9      9
->>>>>>> 4ca282df
    }
 }
 
 class 'pkg/TestInnerLocal' {
    method 'testStaticMethod ()V' {
-<<<<<<< HEAD
-      4      10
-      5      10
-      e      11
-      f      11
-      18      12
-      19      12
-      1e      13
-   }
-
-   method 'testMethod ()V' {
-      5      24
-      6      24
-      f      25
-      10      25
-      1a      26
-      1b      26
-      24      27
-      25      27
-      2a      28
-   }
-}
-
-class 'TestInnerLocal$2Inner' {
-   method '<init> (LTestInnerLocal;Ljava/lang/String;)V' {
-      9      20
-      a      20
-      b      20
-      c      20
-      d      20
-      e      21
-   }
-}
-
-class 'TestInnerLocal$Inner1' {
-   method '<init> (LTestInnerLocal;Ljava/lang/String;)V' {
-      9      34
-      a      34
-      b      34
-      c      34
-      d      34
-      e      35
-   }
-}
-
-class 'TestInnerLocal$Inner1Static' {
-   method '<init> (Ljava/lang/String;)V' {
-      4      42
-      5      42
-      6      42
-      7      42
-      8      42
-      9      43
-   }
-}
-
-class 'TestInnerLocal$Inner1Static$Inner2Static' {
-   method '<init> (Ljava/lang/String;)V' {
-      4      49
-      5      49
-      6      49
-      7      49
-      8      49
-      9      50
-=======
       4      12
       e      13
       18      14
@@ -189,32 +112,10 @@
    method '<init> (Lpkg/TestInnerLocal;Ljava/lang/String;)V' {
       b      52
       e      53
->>>>>>> 4ca282df
    }
 }
 
 Lines mapping:
-<<<<<<< HEAD
-22 <-> 7
-23 <-> 8
-25 <-> 11
-26 <-> 12
-27 <-> 13
-28 <-> 14
-34 <-> 21
-35 <-> 22
-37 <-> 25
-38 <-> 26
-39 <-> 27
-40 <-> 28
-41 <-> 29
-46 <-> 35
-47 <-> 36
-53 <-> 43
-54 <-> 44
-59 <-> 50
-60 <-> 51
-=======
 8 <-> 9
 9 <-> 10
 11 <-> 13
@@ -234,7 +135,6 @@
 40 <-> 38
 45 <-> 44
 46 <-> 45
->>>>>>> 4ca282df
 Not mapped:
 7
 19
