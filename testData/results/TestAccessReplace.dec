--- conflicted
+++ resolved
@@ -15,11 +15,7 @@
 
    public class Inner {
       public Inner(String b) {
-<<<<<<< HEAD
-         TestAccessReplace.fooS();// 25
-=======
          TestAccessReplace.fooS();// 26
->>>>>>> 4ca282df
          TestAccessReplace.this.foo();// 27
          TestAccessReplace.fooSParams(1L, 2L);// 28
          TestAccessReplace.this.fooParams(1L, 2L);// 29
@@ -47,24 +43,6 @@
 
 class 'pkg/TestAccessReplace$Inner' {
    method '<init> (Lpkg/TestAccessReplace;Ljava/lang/String;)V' {
-<<<<<<< HEAD
-      0      17
-      1      17
-      2      17
-      3      18
-      4      19
-      5      20
-      c      18
-      10      19
-      11      19
-      12      19
-      13      19
-      17      20
-      18      20
-      19      20
-      1a      20
-      1b      20
-=======
       9      17
       d      18
       10      19
@@ -73,7 +51,6 @@
       18      20
       19      20
       1c      20
->>>>>>> 4ca282df
       1f      21
    }
 }
@@ -83,18 +60,10 @@
 20 <-> 8
 21 <-> 11
 22 <-> 14
-<<<<<<< HEAD
-25 <-> 18
-=======
 26 <-> 18
->>>>>>> 4ca282df
 27 <-> 19
 28 <-> 20
 29 <-> 21
 30 <-> 22
 Not mapped:
-<<<<<<< HEAD
-26
-=======
-25
->>>>>>> 4ca282df
+25