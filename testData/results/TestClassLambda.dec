package pkg;

import java.lang.annotation.Annotation;
import java.util.ArrayList;
import java.util.Arrays;
import java.util.List;
import java.util.OptionalInt;
import java.util.function.IntBinaryOperator;
import java.util.function.Supplier;

public class TestClassLambda {
   public int field = 0;

   public void testLambda() {
      List var1 = Arrays.asList(1, 2, 3, 4, 5, 6, 7);// 29
      int var2 = (int)Math.random();// 30
      var1.forEach((var2x) -> {// 32
         int var3 = 2 * var2x;// 33
         System.out.println(var3 + var2 + this.field);// 34
      });// 35
   }// 36

   public void testLambda1() {
      int var1 = (int)Math.random();// 39
      Runnable var2 = () -> {// 40
         System.out.println("hello1" + var1);
      };
      Runnable var3 = () -> {// 41
         System.out.println("hello2" + var1);
      };
   }// 42

   public void testLambda2() {
      reduce((var0, var1) -> {// 45
         return Math.max(var0, var1);
      });
   }// 46

   public void testLambda3() {
      reduce(Math::max);// 49
   }// 50

   public void testLambda4() {
      reduce(TestClassLambda::localMax);// 53
   }// 54

   public void testLambda5() {
      String var1 = "abcd";// 57
      function(var1::toString);// 58
   }// 59

   public void testLambda6() {
      ArrayList var1 = new ArrayList();// 62
      int var2 = var1.size() * 2;// 63
      int var3 = var1.size() * 5;// 64
      var1.removeIf((var2x) -> {// 65
         return var2 >= var2x.length() && var2x.length() <= var3;
      });
   }// 66

   public static void testLambda7(Annotation[] var0) {
      Arrays.stream(var0).map(Annotation::annotationType);// 69
   }// 70

   public static OptionalInt reduce(IntBinaryOperator var0) {
      return null;// 73
   }

   public static String function(Supplier<String> var0) {
      return (String)var0.get();// 77
   }

   public static int localMax(int var0, int var1) {
      return 0;// 81
   }

   public void nestedLambdas() {
      byte var1 = 5;// 85
      Runnable var2 = () -> {// 86
         Runnable var1x = () -> {// 87
            System.out.println("hello2" + var1);
         };
         System.out.println("hello1" + var1);// 88
      };// 89
   }// 90
}

class 'pkg/TestClassLambda' {
   method 'lambda$testLambda$0 (ILjava/lang/Integer;)V' {
<<<<<<< HEAD
      0      20
      1      20
      2      20
      3      20
      4      20
      5      20
      6      20
      7      21
      8      21
      9      21
      a      21
      b      21
      c      21
      d      21
      e      21
      f      21
      10      21
      11      21
      12      21
      13      21
      14      21
      15      22
   }

   method 'testLambda ()V' {
      7      17
      8      17
      9      17
      a      17
      e      17
      f      17
      10      17
      11      17
      15      17
      16      17
      17      17
      18      17
      1c      17
      1d      17
      1e      17
      1f      17
      23      17
      24      17
      25      17
      26      17
      2a      17
      2b      17
      2c      17
      2d      17
      2e      17
      33      17
      34      17
      35      17
      36      17
      37      17
      39      17
      3a      17
      3b      17
      3c      17
      3d      18
      3e      18
      3f      18
      40      18
      41      18
      42      19
      4a      19
      4b      19
      4c      19
      4d      19
      4e      19
      4f      23
=======
      0      17
      2      17
      5      17
      6      17
      7      18
      c      18
      e      18
      11      18
      12      18
      15      19
   }

   method 'testLambda ()V' {
      7      14
      8      14
      e      14
      f      14
      15      14
      16      14
      1c      14
      1d      14
      23      14
      24      14
      2a      14
      2c      14
      33      14
      35      14
      39      14
      3c      14
      3d      15
      40      15
      41      15
      4a      16
      4f      20
>>>>>>> 4ca282df
   }

   method 'lambda$testLambda1$1 (I)V' {
      0      25
      a      25
      13      25
      16      25
      19      26
   }

   method 'lambda$testLambda1$2 (I)V' {
      0      28
      1      28
      2      28
      a      28
      b      28
      f      28
      13      28
      14      28
      15      28
      16      28
      17      28
      18      28
      19      29
   }

<<<<<<< HEAD
   method 'lambda$testLambda1$2 (I)V' {
      0      31
      1      31
      2      31
      a      31
      b      31
      f      31
      13      31
      14      31
      15      31
      16      31
      17      31
      18      31
      19      32
   }

   method 'testLambda1 ()V' {
      0      26
      1      26
      2      26
      3      26
      4      26
      b      27
      12      30
      13      33
   }

   method 'lambda$testLambda2$3 (II)I' {
      0      37
      1      37
      2      37
      3      37
      4      37
      5      37
   }

   method 'testLambda2 ()V' {
      5      36
      6      36
      7      36
      9      39
   }

   method 'testLambda3 ()V' {
      5      42
      6      42
      7      42
      9      43
   }

   method 'testLambda4 ()V' {
      5      46
      6      46
      7      46
      9      47
   }

   method 'testLambda5 ()V' {
      0      50
      1      50
      2      50
      e      51
      f      51
      10      51
      12      52
   }

   method 'lambda$testLambda6$4 (IILjava/lang/String;)Z' {
      0      59
      1      59
      2      59
      3      59
      4      59
      5      59
      8      59
      9      59
      a      59
      b      59
      c      59
      d      59
      15      59
   }

   method 'testLambda6 ()V' {
      7      55
      8      56
      9      56
      a      56
      b      56
      c      56
      d      56
      e      56
      f      56
      10      56
      11      57
      12      57
      13      57
      14      57
      15      57
      16      57
      17      57
      18      57
      19      57
      1a      58
      22      58
      23      58
      24      58
      25      58
      26      58
      28      61
   }

   method 'testLambda7 ([Ljava/lang/annotation/Annotation;)V' {
      0      64
      1      64
      2      64
      3      64
      9      64
      a      64
      b      64
      c      64
      d      64
      f      65
=======
   method 'testLambda1 ()V' {
      0      23
      3      23
      4      23
      b      26
      12      29
      13      30
   }

   method 'lambda$testLambda2$3 (II)I' {
      2      34
      5      34
   }

   method 'testLambda2 ()V' {
      5      33
      9      36
   }

   method 'testLambda3 ()V' {
      5      39
      9      40
   }

   method 'testLambda4 ()V' {
      5      43
      9      44
   }

   method 'testLambda5 ()V' {
      0      47
      2      47
      e      48
      12      49
   }

   method 'lambda$testLambda6$4 (IILjava/lang/String;)Z' {
      2      56
      5      56
      9      56
      d      56
      15      56
   }

   method 'testLambda6 ()V' {
      7      52
      9      53
      e      53
      f      53
      10      53
      12      54
      17      54
      18      54
      19      54
      22      55
      28      58
   }

   method 'testLambda7 ([Ljava/lang/annotation/Annotation;)V' {
      1      61
      9      61
      f      62
>>>>>>> 4ca282df
   }

   method 'reduce (Ljava/util/function/IntBinaryOperator;)Ljava/util/OptionalInt;' {
      0      65
      1      65
   }

   method 'function (Ljava/util/function/Supplier;)Ljava/lang/String;' {
<<<<<<< HEAD
      0      72
      1      72
      2      72
      3      72
      4      72
      5      72
      6      72
      7      72
      8      72
      9      72
=======
      1      69
      6      69
      9      69
>>>>>>> 4ca282df
   }

   method 'localMax (II)I' {
      0      73
      1      73
   }

   method 'lambda$null$5 (I)V' {
<<<<<<< HEAD
      0      83
      1      83
      2      83
      a      83
      b      83
      f      83
      13      83
      14      83
      15      83
      16      83
      17      83
      18      83
      19      84
   }

   method 'lambda$nestedLambdas$6 (I)V' {
      6      82
      7      85
      8      85
      9      85
      11      85
      12      85
      16      85
      1a      85
      1b      85
      1c      85
      1d      85
      1e      85
      1f      85
      20      86
   }

   method 'nestedLambdas ()V' {
      0      80
      1      80
      8      81
      9      87
=======
      0      80
      a      80
      13      80
      16      80
      19      81
   }

   method 'lambda$nestedLambdas$6 (I)V' {
      6      81
      7      82
      11      82
      1a      82
      1d      82
      20      83
   }

   method 'nestedLambdas ()V' {
      0      77
      1      77
      8      83
      9      84
>>>>>>> 4ca282df
   }
}

Lines mapping:
<<<<<<< HEAD
29 <-> 18
30 <-> 19
32 <-> 20
33 <-> 21
34 <-> 22
35 <-> 23
36 <-> 24
39 <-> 27
40 <-> 28
41 <-> 31
42 <-> 34
45 <-> 37
46 <-> 40
49 <-> 43
50 <-> 44
53 <-> 47
54 <-> 48
57 <-> 51
58 <-> 52
59 <-> 53
62 <-> 56
63 <-> 57
64 <-> 58
65 <-> 59
66 <-> 62
69 <-> 65
70 <-> 66
73 <-> 69
77 <-> 73
81 <-> 77
85 <-> 81
86 <-> 82
87 <-> 83
88 <-> 86
89 <-> 87
90 <-> 88
=======
29 <-> 15
30 <-> 16
32 <-> 17
33 <-> 18
34 <-> 19
35 <-> 20
36 <-> 21
39 <-> 24
40 <-> 27
41 <-> 30
42 <-> 31
45 <-> 34
46 <-> 37
49 <-> 40
50 <-> 41
53 <-> 44
54 <-> 45
57 <-> 48
58 <-> 49
59 <-> 50
62 <-> 53
63 <-> 54
64 <-> 55
65 <-> 56
66 <-> 59
69 <-> 62
70 <-> 63
73 <-> 66
77 <-> 70
81 <-> 74
85 <-> 78
86 <-> 84
87 <-> 82
88 <-> 83
89 <-> 84
90 <-> 85
>>>>>>> 4ca282df
<|MERGE_RESOLUTION|>--- conflicted
+++ resolved
@@ -87,79 +87,6 @@
 
 class 'pkg/TestClassLambda' {
    method 'lambda$testLambda$0 (ILjava/lang/Integer;)V' {
-<<<<<<< HEAD
-      0      20
-      1      20
-      2      20
-      3      20
-      4      20
-      5      20
-      6      20
-      7      21
-      8      21
-      9      21
-      a      21
-      b      21
-      c      21
-      d      21
-      e      21
-      f      21
-      10      21
-      11      21
-      12      21
-      13      21
-      14      21
-      15      22
-   }
-
-   method 'testLambda ()V' {
-      7      17
-      8      17
-      9      17
-      a      17
-      e      17
-      f      17
-      10      17
-      11      17
-      15      17
-      16      17
-      17      17
-      18      17
-      1c      17
-      1d      17
-      1e      17
-      1f      17
-      23      17
-      24      17
-      25      17
-      26      17
-      2a      17
-      2b      17
-      2c      17
-      2d      17
-      2e      17
-      33      17
-      34      17
-      35      17
-      36      17
-      37      17
-      39      17
-      3a      17
-      3b      17
-      3c      17
-      3d      18
-      3e      18
-      3f      18
-      40      18
-      41      18
-      42      19
-      4a      19
-      4b      19
-      4c      19
-      4d      19
-      4e      19
-      4f      23
-=======
       0      17
       2      17
       5      17
@@ -194,7 +121,6 @@
       41      15
       4a      16
       4f      20
->>>>>>> 4ca282df
    }
 
    method 'lambda$testLambda1$1 (I)V' {
@@ -221,131 +147,6 @@
       19      29
    }
 
-<<<<<<< HEAD
-   method 'lambda$testLambda1$2 (I)V' {
-      0      31
-      1      31
-      2      31
-      a      31
-      b      31
-      f      31
-      13      31
-      14      31
-      15      31
-      16      31
-      17      31
-      18      31
-      19      32
-   }
-
-   method 'testLambda1 ()V' {
-      0      26
-      1      26
-      2      26
-      3      26
-      4      26
-      b      27
-      12      30
-      13      33
-   }
-
-   method 'lambda$testLambda2$3 (II)I' {
-      0      37
-      1      37
-      2      37
-      3      37
-      4      37
-      5      37
-   }
-
-   method 'testLambda2 ()V' {
-      5      36
-      6      36
-      7      36
-      9      39
-   }
-
-   method 'testLambda3 ()V' {
-      5      42
-      6      42
-      7      42
-      9      43
-   }
-
-   method 'testLambda4 ()V' {
-      5      46
-      6      46
-      7      46
-      9      47
-   }
-
-   method 'testLambda5 ()V' {
-      0      50
-      1      50
-      2      50
-      e      51
-      f      51
-      10      51
-      12      52
-   }
-
-   method 'lambda$testLambda6$4 (IILjava/lang/String;)Z' {
-      0      59
-      1      59
-      2      59
-      3      59
-      4      59
-      5      59
-      8      59
-      9      59
-      a      59
-      b      59
-      c      59
-      d      59
-      15      59
-   }
-
-   method 'testLambda6 ()V' {
-      7      55
-      8      56
-      9      56
-      a      56
-      b      56
-      c      56
-      d      56
-      e      56
-      f      56
-      10      56
-      11      57
-      12      57
-      13      57
-      14      57
-      15      57
-      16      57
-      17      57
-      18      57
-      19      57
-      1a      58
-      22      58
-      23      58
-      24      58
-      25      58
-      26      58
-      28      61
-   }
-
-   method 'testLambda7 ([Ljava/lang/annotation/Annotation;)V' {
-      0      64
-      1      64
-      2      64
-      3      64
-      9      64
-      a      64
-      b      64
-      c      64
-      d      64
-      f      65
-=======
    method 'testLambda1 ()V' {
       0      23
       3      23
@@ -408,7 +209,6 @@
       1      61
       9      61
       f      62
->>>>>>> 4ca282df
    }
 
    method 'reduce (Ljava/util/function/IntBinaryOperator;)Ljava/util/OptionalInt;' {
@@ -417,22 +217,9 @@
    }
 
    method 'function (Ljava/util/function/Supplier;)Ljava/lang/String;' {
-<<<<<<< HEAD
-      0      72
-      1      72
-      2      72
-      3      72
-      4      72
-      5      72
-      6      72
-      7      72
-      8      72
-      9      72
-=======
       1      69
       6      69
       9      69
->>>>>>> 4ca282df
    }
 
    method 'localMax (II)I' {
@@ -441,45 +228,6 @@
    }
 
    method 'lambda$null$5 (I)V' {
-<<<<<<< HEAD
-      0      83
-      1      83
-      2      83
-      a      83
-      b      83
-      f      83
-      13      83
-      14      83
-      15      83
-      16      83
-      17      83
-      18      83
-      19      84
-   }
-
-   method 'lambda$nestedLambdas$6 (I)V' {
-      6      82
-      7      85
-      8      85
-      9      85
-      11      85
-      12      85
-      16      85
-      1a      85
-      1b      85
-      1c      85
-      1d      85
-      1e      85
-      1f      85
-      20      86
-   }
-
-   method 'nestedLambdas ()V' {
-      0      80
-      1      80
-      8      81
-      9      87
-=======
       0      80
       a      80
       13      80
@@ -501,49 +249,10 @@
       1      77
       8      83
       9      84
->>>>>>> 4ca282df
    }
 }
 
 Lines mapping:
-<<<<<<< HEAD
-29 <-> 18
-30 <-> 19
-32 <-> 20
-33 <-> 21
-34 <-> 22
-35 <-> 23
-36 <-> 24
-39 <-> 27
-40 <-> 28
-41 <-> 31
-42 <-> 34
-45 <-> 37
-46 <-> 40
-49 <-> 43
-50 <-> 44
-53 <-> 47
-54 <-> 48
-57 <-> 51
-58 <-> 52
-59 <-> 53
-62 <-> 56
-63 <-> 57
-64 <-> 58
-65 <-> 59
-66 <-> 62
-69 <-> 65
-70 <-> 66
-73 <-> 69
-77 <-> 73
-81 <-> 77
-85 <-> 81
-86 <-> 82
-87 <-> 83
-88 <-> 86
-89 <-> 87
-90 <-> 88
-=======
 29 <-> 15
 30 <-> 16
 32 <-> 17
@@ -579,5 +288,4 @@
 87 <-> 82
 88 <-> 83
 89 <-> 84
-90 <-> 85
->>>>>>> 4ca282df
+90 <-> 85