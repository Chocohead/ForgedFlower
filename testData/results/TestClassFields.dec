package pkg;

public class TestClassFields {
   private static int[] sizes;
   private static String[] names = new String[]{"name1", "name2"};
   private static final int SIZE = TestClassFields.Inner.staticMutable;

   static {
<<<<<<< HEAD
      sizes = new int[names.length];// 14
   }// 17
=======
      sizes = new int[names.length];// 15
      TestClassFields.Inner.staticMutable = 3;// 17
      SIZE = TestClassFields.Inner.staticMutable;// 18
   }// 19
>>>>>>> 4ca282df

   private static class Inner {
      private static int staticMutable = 3;
   }
}

class 'pkg/TestClassFields' {
   method '<clinit> ()V' {
      11      8
      12      8
      13      8
      14      8
      17      8
<<<<<<< HEAD
      18      8
      19      8
      20      9
=======
      1b      9
      1f      10
      22      10
      25      11
>>>>>>> 4ca282df
   }
}

Lines mapping:
<<<<<<< HEAD
14 <-> 9
17 <-> 10
Not mapped:
9
16
=======
15 <-> 9
17 <-> 10
18 <-> 11
19 <-> 12
Not mapped:
14
>>>>>>> 4ca282df
<|MERGE_RESOLUTION|>--- conflicted
+++ resolved
@@ -6,15 +6,10 @@
    private static final int SIZE = TestClassFields.Inner.staticMutable;
 
    static {
-<<<<<<< HEAD
-      sizes = new int[names.length];// 14
-   }// 17
-=======
       sizes = new int[names.length];// 15
       TestClassFields.Inner.staticMutable = 3;// 17
       SIZE = TestClassFields.Inner.staticMutable;// 18
    }// 19
->>>>>>> 4ca282df
 
    private static class Inner {
       private static int staticMutable = 3;
@@ -28,31 +23,17 @@
       13      8
       14      8
       17      8
-<<<<<<< HEAD
-      18      8
-      19      8
-      20      9
-=======
       1b      9
       1f      10
       22      10
       25      11
->>>>>>> 4ca282df
    }
 }
 
 Lines mapping:
-<<<<<<< HEAD
-14 <-> 9
-17 <-> 10
-Not mapped:
-9
-16
-=======
 15 <-> 9
 17 <-> 10
 18 <-> 11
 19 <-> 12
 Not mapped:
-14
->>>>>>> 4ca282df
+14