package pkg;

public class TestInnerSignature<A, B, C> {
   A a;
   B b;
   C c;

   public TestInnerSignature(A a, @Deprecated B b, C c) {
      this.a = a;// 9
      this.b = b;// 10
      this.c = c;// 11
   }// 12

<<<<<<< HEAD
=======
   public static class InnerStatic<A, B, C> {
      A a;
      B b;
      C c;

      public InnerStatic(A a, @Deprecated B b, C c) {
         this.a = a;// 32
         this.b = b;// 33
         this.c = c;// 34
      }// 35
   }

>>>>>>> 4ca282df
   public class Inner {
      A a;
      B b;
      C c;

      public Inner(A a, @Deprecated B b, C c) {
         this.a = a;// 20
         this.b = b;// 21
         this.c = c;// 22
      }// 23
   }

   public static class InnerStatic<A, B, C> {
      A a;
      B b;
      C c;

      public InnerStatic(A var1, B var2, C var3) {
         this.a = var1;// 46
         this.b = var2;// 47
         this.c = var3;// 48
      }// 49
   }
}

class 'pkg/TestInnerSignature' {
   method '<init> (Ljava/lang/Object;Ljava/lang/Object;Ljava/lang/Object;)V' {
<<<<<<< HEAD
      4      6
      5      6
      6      6
      7      6
      8      6
      9      7
      a      7
      b      7
      c      7
      d      7
      e      8
      f      8
      10      8
      11      8
      12      8
      13      9
   }
}

class 'TestInnerSignature$Inner' {
   method '<init> (LTestInnerSignature;Ljava/lang/Object;Ljava/lang/Object;Ljava/lang/Object;)V' {
      9      17
      a      17
      b      17
      c      17
      d      17
      e      18
      f      18
      10      18
      11      18
      12      18
      13      19
      14      19
      15      19
      16      19
      17      19
      18      19
      19      20
   }
}

class 'TestInnerSignature$InnerStatic' {
   method '<init> (Ljava/lang/Object;Ljava/lang/Object;Ljava/lang/Object;)V' {
      4      29
      5      29
      6      29
      7      29
      8      29
      9      30
      a      30
      b      30
      c      30
      d      30
      e      31
      f      31
      10      31
      11      31
      12      31
      13      32
=======
      6      8
      b      9
      10      10
      13      11
   }
}

class 'pkg/TestInnerSignature$InnerStatic' {
   method '<init> (Ljava/lang/Object;Ljava/lang/Object;Ljava/lang/Object;)V' {
      6      19
      b      20
      10      21
      13      22
   }
}

class 'pkg/TestInnerSignature$Inner' {
   method '<init> (Lpkg/TestInnerSignature;Ljava/lang/Object;Ljava/lang/Object;Ljava/lang/Object;)V' {
      b      31
      10      32
      16      33
      19      34
>>>>>>> 4ca282df
   }
}

Lines mapping:
<<<<<<< HEAD
23 <-> 7
24 <-> 8
25 <-> 9
26 <-> 10
34 <-> 18
35 <-> 19
36 <-> 20
37 <-> 21
46 <-> 30
47 <-> 31
48 <-> 32
49 <-> 33
=======
9 <-> 9
10 <-> 10
11 <-> 11
12 <-> 12
20 <-> 32
21 <-> 33
22 <-> 34
23 <-> 35
32 <-> 20
33 <-> 21
34 <-> 22
35 <-> 23
>>>>>>> 4ca282df
Not mapped:
8
19
31<|MERGE_RESOLUTION|>--- conflicted
+++ resolved
@@ -11,8 +11,18 @@
       this.c = c;// 11
    }// 12
 
-<<<<<<< HEAD
-=======
+   public class Inner {
+      A a;
+      B b;
+      C c;
+
+      public Inner(A var2, B var3, C var4) {
+         this.a = var2;// 34
+         this.b = var3;// 35
+         this.c = var4;// 36
+      }// 37
+   }
+
    public static class InnerStatic<A, B, C> {
       A a;
       B b;
@@ -25,7 +35,6 @@
       }// 35
    }
 
->>>>>>> 4ca282df
    public class Inner {
       A a;
       B b;
@@ -37,83 +46,10 @@
          this.c = c;// 22
       }// 23
    }
-
-   public static class InnerStatic<A, B, C> {
-      A a;
-      B b;
-      C c;
-
-      public InnerStatic(A var1, B var2, C var3) {
-         this.a = var1;// 46
-         this.b = var2;// 47
-         this.c = var3;// 48
-      }// 49
-   }
 }
 
 class 'pkg/TestInnerSignature' {
    method '<init> (Ljava/lang/Object;Ljava/lang/Object;Ljava/lang/Object;)V' {
-<<<<<<< HEAD
-      4      6
-      5      6
-      6      6
-      7      6
-      8      6
-      9      7
-      a      7
-      b      7
-      c      7
-      d      7
-      e      8
-      f      8
-      10      8
-      11      8
-      12      8
-      13      9
-   }
-}
-
-class 'TestInnerSignature$Inner' {
-   method '<init> (LTestInnerSignature;Ljava/lang/Object;Ljava/lang/Object;Ljava/lang/Object;)V' {
-      9      17
-      a      17
-      b      17
-      c      17
-      d      17
-      e      18
-      f      18
-      10      18
-      11      18
-      12      18
-      13      19
-      14      19
-      15      19
-      16      19
-      17      19
-      18      19
-      19      20
-   }
-}
-
-class 'TestInnerSignature$InnerStatic' {
-   method '<init> (Ljava/lang/Object;Ljava/lang/Object;Ljava/lang/Object;)V' {
-      4      29
-      5      29
-      6      29
-      7      29
-      8      29
-      9      30
-      a      30
-      b      30
-      c      30
-      d      30
-      e      31
-      f      31
-      10      31
-      11      31
-      12      31
-      13      32
-=======
       6      8
       b      9
       10      10
@@ -136,25 +72,10 @@
       10      32
       16      33
       19      34
->>>>>>> 4ca282df
    }
 }
 
 Lines mapping:
-<<<<<<< HEAD
-23 <-> 7
-24 <-> 8
-25 <-> 9
-26 <-> 10
-34 <-> 18
-35 <-> 19
-36 <-> 20
-37 <-> 21
-46 <-> 30
-47 <-> 31
-48 <-> 32
-49 <-> 33
-=======
 9 <-> 9
 10 <-> 10
 11 <-> 11
@@ -167,7 +88,6 @@
 33 <-> 21
 34 <-> 22
 35 <-> 23
->>>>>>> 4ca282df
 Not mapped:
 8
 19
