--- conflicted
+++ resolved
@@ -4,11 +4,8 @@
 import org.jetbrains.java.decompiler.code.CodeConstants;
 import org.jetbrains.java.decompiler.code.cfg.BasicBlock;
 import org.jetbrains.java.decompiler.main.DecompilerContext;
-<<<<<<< HEAD
 import org.jetbrains.java.decompiler.modules.decompiler.exps.Exprent;
 import org.jetbrains.java.decompiler.util.TextBuffer;
-=======
->>>>>>> 4ca282df
 import org.jetbrains.java.decompiler.main.collectors.BytecodeMappingTracer;
 import org.jetbrains.java.decompiler.main.collectors.CounterContainer;
 import org.jetbrains.java.decompiler.modules.decompiler.DecHelper;
@@ -209,18 +206,14 @@
     return buf;
   }
 
-<<<<<<< HEAD
   public List<Object> getSequentialObjects() {
-
     List<Object> lst = new ArrayList<>(resources);
     lst.addAll(stats);
 
     return lst;
   }
 
-=======
   @Override
->>>>>>> 4ca282df
   public Statement getSimpleCopy() {
     CatchStatement cs = new CatchStatement();
 
