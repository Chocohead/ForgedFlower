--- conflicted
+++ resolved
@@ -118,17 +118,10 @@
       StatEdge edge = lst.get(0);
 
       if (sameCatchRanges(edge)) {
-<<<<<<< HEAD
         if (!edge.canInline) {
           return false; //Dirty hack, but lets do it!
         }
-        else if (edge.explicit) {
-          return true;
-        }
-        else {
-=======
         if (!edge.explicit) {
->>>>>>> 4ca282df
           for (int i = index; i < seq.getStats().size(); i++) {
             if (!noExitLabels(seq.getStats().get(i), seq)) {
               return false;
