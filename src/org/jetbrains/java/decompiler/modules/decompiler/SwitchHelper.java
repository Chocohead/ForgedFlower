// Copyright 2000-2018 JetBrains s.r.o. Use of this source code is governed by the Apache 2.0 license that can be found in the LICENSE file.
package org.jetbrains.java.decompiler.modules.decompiler;

import org.jetbrains.java.decompiler.code.CodeConstants;
import org.jetbrains.java.decompiler.main.ClassesProcessor;
import org.jetbrains.java.decompiler.main.DecompilerContext;
import org.jetbrains.java.decompiler.main.extern.IFernflowerLogger;
import org.jetbrains.java.decompiler.main.rels.MethodWrapper;
import org.jetbrains.java.decompiler.modules.decompiler.exps.*;
import org.jetbrains.java.decompiler.modules.decompiler.stats.SwitchStatement;
import org.jetbrains.java.decompiler.struct.StructField;
import java.util.ArrayList;
import java.util.HashMap;
import java.util.List;
import java.util.Map;

public class SwitchHelper {
  public static void simplify(SwitchStatement switchStatement) {
    SwitchExprent switchExprent = (SwitchExprent)switchStatement.getHeadexprent();
    Exprent value = switchExprent.getValue();
    if (isEnumArray(value)) {
      List<List<Exprent>> caseValues = switchStatement.getCaseValues();
      Map<Exprent, Exprent> mapping = new HashMap<>(caseValues.size());
      ArrayExprent array = (ArrayExprent)value;
      FieldExprent arrayField = (FieldExprent)array.getArray();
      ClassesProcessor.ClassNode classNode =
        DecompilerContext.getClassProcessor().getMapRootClasses().get(arrayField.getClassname());
      if (classNode != null) {
        MethodWrapper wrapper = classNode.getWrapper().getMethodWrapper(CodeConstants.CLINIT_NAME, "()V");
        if (wrapper != null && wrapper.root != null) {
          wrapper.getOrBuildGraph().iterateExprents(exprent -> {
            if (exprent instanceof AssignmentExprent) {
              AssignmentExprent assignment = (AssignmentExprent)exprent;
              Exprent left = assignment.getLeft();
              if (left.type == Exprent.EXPRENT_ARRAY && ((ArrayExprent)left).getArray().equals(arrayField)) {
                mapping.put(assignment.getRight(), ((InvocationExprent)((ArrayExprent)left).getIndex()).getInstance());
              }
            }
            return 0;
          });
        }
      }

      List<List<Exprent>> realCaseValues = new ArrayList<>(caseValues.size());
      for (List<Exprent> caseValue : caseValues) {
        List<Exprent> values = new ArrayList<>(caseValue.size());
        realCaseValues.add(values);
        for (Exprent exprent : caseValue) {
          if (exprent == null) {
            values.add(null);
          }
          else {
            Exprent realConst = mapping.get(exprent);
            if (realConst == null) {
              DecompilerContext.getLogger()
                .writeMessage("Unable to simplify switch on enum: " + exprent + " not found, available: " + mapping,
                              IFernflowerLogger.Severity.ERROR);
              return;
            }
            values.add(realConst.copy());
          }
        }
      }
      caseValues.clear();
      caseValues.addAll(realCaseValues);
      switchExprent.replaceExprent(value, ((InvocationExprent)array.getIndex()).getInstance().copy());
    }
  }

  static final int STATIC_FINAL_SYNTHETIC = CodeConstants.ACC_STATIC | CodeConstants.ACC_STATIC | CodeConstants.ACC_FINAL | CodeConstants.ACC_SYNTHETIC;
  /**
   * When Java introduced Enums they aded the ability to use them in Switch statements.
   * This was done in a purely syntax sugar way using the old switch on int methods.
   * The compiler creates a synthetic class with a static int array field.
   * To support enums changing post compile, It initializes this field with a length of the current enum length.
   * And then for every referenced enum value it adds a mapping in the form of:
   *   try {
   *     field[Enum.VALUE.ordinal()] = 1;
   *   } catch (FieldNotFoundException e) {}
   *
   * If a class has multiple switches on multiple enums, the compiler adds the init and try list to the BEGINNING of the static initalizer.
   * But they add the field to the END of the fields list.
   * 
   * Note: SOME compilers name the field starting with $SwitchMap, so if we do not have full context this can be a guess.
   * But Obfuscated/renamed code could cause issues
   */
  private static boolean isEnumArray(Exprent exprent) {
    if (exprent instanceof ArrayExprent) {
<<<<<<< HEAD
      Exprent tmp = ((ArrayExprent)exprent).getArray();
      if (tmp instanceof FieldExprent) {
        FieldExprent field = (FieldExprent)tmp;
        ClassesProcessor.ClassNode classNode = DecompilerContext.getClassProcessor().getMapRootClasses().get(field.getClassname());
        
        if (classNode == null || !"[I".equals(field.getDescriptor().descriptorString)) {
          return field.getName().startsWith("$SwitchMap"); //This is non-standard but we don't have any more information so..
        }
        
        StructField stField = classNode.getWrapper().getClassStruct().getField(field.getName(), field.getDescriptor().descriptorString);
        if ((stField.getAccessFlags() & STATIC_FINAL_SYNTHETIC) != STATIC_FINAL_SYNTHETIC) {
          return false;
        }
        
        if ((classNode.getWrapper().getClassStruct().getAccessFlags() & CodeConstants.ACC_SYNTHETIC) == CodeConstants.ACC_SYNTHETIC) {
          return true; //TODO: Find a way to check the structure of the initalizer?
          //Exprent init = classNode.getWrapper().getStaticFieldInitializers().getWithKey(InterpreterUtil.makeUniqueKey(field.getName(), field.getDescriptor().descriptorString));
          //Above is null because we haven't preocess the class yet?
        }
      }
=======
      Exprent field = ((ArrayExprent)exprent).getArray();
      Exprent index = ((ArrayExprent)exprent).getIndex();
      return field instanceof FieldExprent &&
             (((FieldExprent)field).getName().startsWith("$SwitchMap") ||
              (index instanceof InvocationExprent && ((InvocationExprent)index).getName().equals("ordinal")));
>>>>>>> 4ca282df
    }
    return false;
  }
}<|MERGE_RESOLUTION|>--- conflicted
+++ resolved
@@ -69,7 +69,7 @@
 
   static final int STATIC_FINAL_SYNTHETIC = CodeConstants.ACC_STATIC | CodeConstants.ACC_STATIC | CodeConstants.ACC_FINAL | CodeConstants.ACC_SYNTHETIC;
   /**
-   * When Java introduced Enums they aded the ability to use them in Switch statements.
+   * When Java introduced Enums they added the ability to use them in Switch statements.
    * This was done in a purely syntax sugar way using the old switch on int methods.
    * The compiler creates a synthetic class with a static int array field.
    * To support enums changing post compile, It initializes this field with a length of the current enum length.
@@ -86,34 +86,28 @@
    */
   private static boolean isEnumArray(Exprent exprent) {
     if (exprent instanceof ArrayExprent) {
-<<<<<<< HEAD
       Exprent tmp = ((ArrayExprent)exprent).getArray();
       if (tmp instanceof FieldExprent) {
         FieldExprent field = (FieldExprent)tmp;
         ClassesProcessor.ClassNode classNode = DecompilerContext.getClassProcessor().getMapRootClasses().get(field.getClassname());
-        
+
         if (classNode == null || !"[I".equals(field.getDescriptor().descriptorString)) {
-          return field.getName().startsWith("$SwitchMap"); //This is non-standard but we don't have any more information so..
+		  Exprent index = ((ArrayExprent) exprent).getIndex();
+          return field.getName().startsWith("$SwitchMap") || //This is non-standard but we don't have any more information so..
+		        (index instanceof InvocationExprent && ((InvocationExprent)index).getName().equals("ordinal")); 
         }
-        
+
         StructField stField = classNode.getWrapper().getClassStruct().getField(field.getName(), field.getDescriptor().descriptorString);
         if ((stField.getAccessFlags() & STATIC_FINAL_SYNTHETIC) != STATIC_FINAL_SYNTHETIC) {
           return false;
         }
-        
+
         if ((classNode.getWrapper().getClassStruct().getAccessFlags() & CodeConstants.ACC_SYNTHETIC) == CodeConstants.ACC_SYNTHETIC) {
           return true; //TODO: Find a way to check the structure of the initalizer?
           //Exprent init = classNode.getWrapper().getStaticFieldInitializers().getWithKey(InterpreterUtil.makeUniqueKey(field.getName(), field.getDescriptor().descriptorString));
           //Above is null because we haven't preocess the class yet?
         }
       }
-=======
-      Exprent field = ((ArrayExprent)exprent).getArray();
-      Exprent index = ((ArrayExprent)exprent).getIndex();
-      return field instanceof FieldExprent &&
-             (((FieldExprent)field).getName().startsWith("$SwitchMap") ||
-              (index instanceof InvocationExprent && ((InvocationExprent)index).getName().equals("ordinal")));
->>>>>>> 4ca282df
     }
     return false;
   }
