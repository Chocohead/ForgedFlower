--- conflicted
+++ resolved
@@ -134,14 +134,9 @@
               exit = childid;
             }
             else {
-<<<<<<< HEAD
-              // exit = map.containsKey(handler)?-1:mapChild.get(handler); FIXME: Eclipse bug?
-              exit = map.containsKey(handler) ? Integer.valueOf(-1) : mapChild.get(handler);
-=======
               // after replacing 'new Integer(-1)' with '-1' Eclipse throws a NullPointerException on the following line
               // could be a bug in Eclipse or some obscure specification glitch, FIXME: needs further investigation
               exit = map.containsKey(handler) ? new Integer(-1) : mapChild.get(handler);
->>>>>>> 4ca282df
             }
 
             if (exit != null) {
