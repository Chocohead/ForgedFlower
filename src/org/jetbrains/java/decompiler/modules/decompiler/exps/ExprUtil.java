// Copyright 2000-2018 JetBrains s.r.o. Use of this source code is governed by the Apache 2.0 license that can be found in the LICENSE file.
package org.jetbrains.java.decompiler.modules.decompiler.exps;

import org.jetbrains.java.decompiler.code.CodeConstants;
import org.jetbrains.java.decompiler.main.ClassesProcessor.ClassNode;
import org.jetbrains.java.decompiler.main.DecompilerContext;
import org.jetbrains.java.decompiler.main.extern.IFernflowerPreferences;
import org.jetbrains.java.decompiler.main.rels.ClassWrapper;
import org.jetbrains.java.decompiler.main.rels.MethodWrapper;
import org.jetbrains.java.decompiler.modules.decompiler.vars.VarVersionPair;
import org.jetbrains.java.decompiler.struct.StructClass;
import org.jetbrains.java.decompiler.struct.attr.StructGeneralAttribute;
import org.jetbrains.java.decompiler.struct.attr.StructInnerClassesAttribute;

import java.util.ArrayList;
import java.util.Collections;
import java.util.List;

public class ExprUtil {
  public static List<VarVersionPair> getSyntheticParametersMask(String className, String descriptor, int parameters) {
    ClassNode node = DecompilerContext.getClassProcessor().getMapRootClasses().get(className);
    return node != null ? getSyntheticParametersMask(node, descriptor, parameters) : null;
  }

  public static List<VarVersionPair> getSyntheticParametersMask(ClassNode node, String descriptor, int parameters) {
    List<VarVersionPair> mask = null;

    ClassWrapper wrapper = node.getWrapper();
    if (wrapper != null) {
      // own class
      MethodWrapper methodWrapper = wrapper.getMethodWrapper(CodeConstants.INIT_NAME, descriptor);
      if (methodWrapper == null) {
        if (DecompilerContext.getOption(IFernflowerPreferences.IGNORE_INVALID_BYTECODE)) {
          return null;
        }
        throw new RuntimeException("Constructor " + node.classStruct.qualifiedName + "." + CodeConstants.INIT_NAME + descriptor + " not found");
      }
      mask = methodWrapper.synthParameters;
    }
<<<<<<< HEAD
    else if (parameters > 0 && node.type == ClassNode.CLASS_MEMBER && !isStatic(node.classStruct)) {
=======
    else if (parameters > 0 && node.type == ClassNode.CLASS_MEMBER && (node.access & CodeConstants.ACC_STATIC) == 0) {
>>>>>>> 4ca282df
      // non-static member class
      mask = new ArrayList<>(Collections.nCopies(parameters, null));
      mask.set(0, new VarVersionPair(-1, 0));
    }

    return mask;
  }

  private static boolean isStatic(StructClass struct) {
    if (struct.hasModifier(CodeConstants.ACC_STATIC))
      return true;
    if (struct.hasAttribute(StructGeneralAttribute.ATTRIBUTE_INNER_CLASSES)) {
      StructInnerClassesAttribute attr = (StructInnerClassesAttribute)struct.getAttribute(StructGeneralAttribute.ATTRIBUTE_INNER_CLASSES);
      for (StructInnerClassesAttribute.Entry entry : attr.getEntries()) {
        if (entry.innerName != null && entry.innerName.equals(struct.qualifiedName)) {
          return (entry.accessFlags & CodeConstants.ACC_STATIC) == CodeConstants.ACC_STATIC;
        }
      }
    }
    return false;
  }
}<|MERGE_RESOLUTION|>--- conflicted
+++ resolved
@@ -37,11 +37,7 @@
       }
       mask = methodWrapper.synthParameters;
     }
-<<<<<<< HEAD
     else if (parameters > 0 && node.type == ClassNode.CLASS_MEMBER && !isStatic(node.classStruct)) {
-=======
-    else if (parameters > 0 && node.type == ClassNode.CLASS_MEMBER && (node.access & CodeConstants.ACC_STATIC) == 0) {
->>>>>>> 4ca282df
       // non-static member class
       mask = new ArrayList<>(Collections.nCopies(parameters, null));
       mask.set(0, new VarVersionPair(-1, 0));
