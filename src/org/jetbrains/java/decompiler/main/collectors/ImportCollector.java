--- conflicted
+++ resolved
@@ -129,12 +129,7 @@
     // check for another class which could 'shadow' this one. Three cases:
     // 1) class with the same short name in the current package
     // 2) class with the same short name in the default package
-<<<<<<< HEAD
-    // 3) inner class with the same short name in the current class
-    // 4) inner class with the same short name in a super class
-=======
     // 3) inner class with the same short name in the current class, a super class, or an implemented interface
->>>>>>> 4ca282df
     boolean existsDefaultClass =
       (context.getClass(currentPackageSlash + shortName) != null && !packageName.equals(currentPackagePoint)) || // current package
       (context.getClass(shortName) != null && !currentPackagePoint.isEmpty()) || // default package
