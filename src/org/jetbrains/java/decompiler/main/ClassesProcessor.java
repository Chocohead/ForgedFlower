--- conflicted
+++ resolved
@@ -11,7 +11,6 @@
 import org.jetbrains.java.decompiler.main.extern.IIdentifierRenamer;
 import org.jetbrains.java.decompiler.main.rels.ClassWrapper;
 import org.jetbrains.java.decompiler.main.rels.LambdaProcessor;
-import org.jetbrains.java.decompiler.main.rels.MethodWrapper;
 import org.jetbrains.java.decompiler.main.rels.NestedClassProcessor;
 import org.jetbrains.java.decompiler.main.rels.NestedMemberAccess;
 import org.jetbrains.java.decompiler.modules.decompiler.exps.InvocationExprent;
@@ -20,10 +19,7 @@
 import org.jetbrains.java.decompiler.struct.StructContext;
 import org.jetbrains.java.decompiler.struct.StructMethod;
 import org.jetbrains.java.decompiler.struct.attr.StructEnclosingMethodAttribute;
-<<<<<<< HEAD
-=======
 import org.jetbrains.java.decompiler.struct.attr.StructGeneralAttribute;
->>>>>>> 4ca282df
 import org.jetbrains.java.decompiler.struct.attr.StructInnerClassesAttribute;
 import org.jetbrains.java.decompiler.struct.consts.ConstantPool;
 import org.jetbrains.java.decompiler.struct.gen.VarType;
@@ -113,7 +109,7 @@
                       rec.type = ClassNode.CLASS_MEMBER;
                   }
                   else {
-                    StructEnclosingMethodAttribute attr = (StructEnclosingMethodAttribute)in.getAttribute("EnclosingMethod");
+                    StructEnclosingMethodAttribute attr = in.getAttribute(StructGeneralAttribute.ATTRIBUTE_ENCLOSING_METHOD);
                     if (attr != null && attr.getMethodName() != null) {
                       rec.type = ClassNode.CLASS_LOCAL;
                     }
