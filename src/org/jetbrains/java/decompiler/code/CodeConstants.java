--- conflicted
+++ resolved
@@ -74,11 +74,7 @@
   int ACC_SYNTHETIC = 0x1000;
   int ACC_ANNOTATION = 0x2000;
   int ACC_ENUM = 0x4000;
-<<<<<<< HEAD
-  int ACC_MODULE = 0x8000; // class v53/J9
-=======
   int ACC_MANDATED = 0x8000;
->>>>>>> 4ca282df
 
   // ----------------------------------------------------------------------
   // CLASS FLAGS
