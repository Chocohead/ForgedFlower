--- conflicted
+++ resolved
@@ -35,22 +35,11 @@
     this.wildcard = wildcard;
   }
 
-<<<<<<< HEAD
   public static VarType parse(String signature) {
     return parse(signature, WILDCARD_NO);
   }
 
   public static VarType parse(String signature, int wildcard) {
-=======
-  private GenericType(GenericType other, int arrayDim) {
-    this(other.type, arrayDim, other.value);
-    enclosingClasses.addAll(other.enclosingClasses);
-    arguments.addAll(other.arguments);
-    wildcards.addAll(other.wildcards);
-  }
-
-  public GenericType(String signature) {
->>>>>>> 4ca282df
     int type = 0;
     int arrayDim = 0;
     String value = null;
@@ -256,11 +245,7 @@
 
   public GenericType decreaseArrayDim() {
     assert arrayDim > 0 : this;
-<<<<<<< HEAD
     return new GenericType(type, arrayDim - 1, value, parent, arguments, wildcard);
-=======
-    return new GenericType(this, arrayDim - 1);
->>>>>>> 4ca282df
   }
 
   public VarType resizeArrayDim(int newArrayDim) {
